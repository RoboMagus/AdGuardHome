--- conflicted
+++ resolved
@@ -20,12 +20,10 @@
 
 ### Fixed
 
-<<<<<<< HEAD
 - Invalid ICMPv6 Router Advertisement messages ([#7547]).
 
-=======
 - Formatting of elapsed times less than one millisecond.
->>>>>>> 64994c7f
+
 - Changes to global upstream DNS settings not applying to custom client upstream configurations.
 
 - The formatting of large numbers in the clients tables on the *Client settings* page ([#7583]).
